from pydantic import  BaseSettings as Settings
from ssl import SSLContext
from typing import Union
from gmqtt.mqtt.constants import MQTTv50
from warnings import warn


class MQTTConfig(Settings):
    '''
    MQTTConfig is main the configuration to be passsed client object.

    host : To connect MQTT broker, defaults to localhost
    port : To connect MQTT broker, defaults to 1883

    ssl : if given and not false, a SSL/TLS transport is created (by default a plain TCP transport is created)
        If ssl is a ssl.SSLContext object, this context is used to create the transport; if ssl is True, a default context returned from ssl.create_default_context() is used.

    keepalive : Maximum period in seconds between communications with the broker.
        If no other messages are being exchanged, this controls the rate at which
        the client will send ping messages to the broker the keepalive timeout value for the client. Defaults to 60 seconds.

    username : username for authentication, defaults to None
    password : password for authentication, defaults to None

    version : MQTT broker version to use, defaults to  MQTTv50.
        According to gmqtt.Client if your broker does not support 5.0 protocol version and responds with proper CONNACK reason code, client will downgrade to 3.1 and reconnect automatically.

    reconnect_retries && reconnect_delay : By default, connected MQTT client will always try to reconnect in case of lost
        connections. Number of reconnect attempts is unlimited.
        If you want to change this behaviour pass reconnect_retries and reconnect_delay with its values.
        For more info: # https://github.com/wialon/gmqtt#reconnects

    # Last three parameters is used after client disconnects abnormally
    param :: will_message_topic : Topic of the payload
    param :: will_message_payload : The payload
    param :: will_delay_interval : Delay interval
    '''
    host: str = "localhost"
    port: int = 1883
    ssl: Union[bool, SSLContext] = False
    keepalive:  int = 60
    username: str = None
    password: str  = None
    version: int = MQTTv50

    reconnect_retries: int  = None
    reconnect_delay: int = None

    will_message_topic: str = None
    will_message_payload: str = None
<<<<<<< HEAD
    will_delay_interval: int = None


class MQQTConfig(MQTTConfig):
    warn("The MQQTConfig class is renamed MQTTConfig", DeprecationWarning, stacklevel=2)
=======
    will_delay_interval: int = None
>>>>>>> aca05f71
<|MERGE_RESOLUTION|>--- conflicted
+++ resolved
@@ -48,12 +48,8 @@
 
     will_message_topic: str = None
     will_message_payload: str = None
-<<<<<<< HEAD
     will_delay_interval: int = None
 
 
 class MQQTConfig(MQTTConfig):
-    warn("The MQQTConfig class is renamed MQTTConfig", DeprecationWarning, stacklevel=2)
-=======
-    will_delay_interval: int = None
->>>>>>> aca05f71
+    warn("The MQQTConfig class is renamed MQTTConfig", DeprecationWarning, stacklevel=2)