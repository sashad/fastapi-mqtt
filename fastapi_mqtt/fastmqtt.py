
from gmqtt import Client as MQTTClient
from gmqtt import Message
from typing import Any, Callable, Dict, List, Optional, Sequence, Type, Union
import ssl
from ssl import SSLContext
from gmqtt.mqtt.constants import MQTTv311,MQTTv50
from .config import MQQTConfig
import uuid
from functools import partial
import asyncio
from concurrent.futures import ThreadPoolExecutor


class FastMQTT:
    def __init__(
        self,
        config: MQQTConfig,  
        *, 
        client_id:  Optional[Type[str]] = None,
        clean_session: bool = True, 
        optimistic_acknowledgement: bool = True,
        topic: str = None, # Topic where will_message will send payload
        payload: str = None, # will_message payload to send 
        will_delay_interval: int = 10, # will_message delay interval
        **kwargs: Any
    ) -> None:

        '''
        FastMQTT client object to establish connection parametrs beforeconnect and manipulate MQTT service.
        
        The class object holds session information necesseary to connect MQTT broker.
       
        param :: config : Config parameters for gmqtt.Client
        type  :: config: MQQTConfig

        param :: client_id : client_id  should be unique identfiyer for connection to MQQT broker
        type  :: client_id: Any

        param :: clean_session : The clean session flag tells the broker whether the client wants to establish
            a persistent session or not. In a persistent session clean_session = False, the broker stores all subscriptions for the client and all missed messages for the client that subscribed with a Quality of Service (QoS) level 1 or 2. If the session is not persistent (clean_session = True), the broker does not store anything for the client and purges all information from any previous persistent session. The client_id that the client provides when it establishes connection to the broker identifies the session.
        type  :: clean_session: bool

        param :: optimistic_acknowledgement : 
        type  :: optimistic_acknowledgement: bool
       
        param :: will_message : this message will be published by broker after client disconnects 
        type  :: will_message: str
        '''

        if not client_id: client_id = uuid.uuid4().hex

        self.client: MQTTClient = MQTTClient(client_id)
        self.config: Dict[Any,Any] = config

        self.client._clean_session = clean_session
        self.client._username: Optional[str] = config.username or None
        self.client._password: Optional[str] = config.password or None
        self.client._host: str =  config.host
        self.client._port: int =  config.port
        self.client._keepalive: int = config.keepalive
        self.client._ssl: Union[bool,SSLContext]  =  config.ssl
        self.client.optimistic_acknowledgement: bool = optimistic_acknowledgement
        self.client._connect_properties: Any = kwargs
        self.executor = ThreadPoolExecutor()
        self.loop = asyncio.get_event_loop()

        if topic and payload:
            self.client._will_message = Message(topic, payload, will_delay_interval=will_delay_interval)

    async def connection(self) -> None:
        
        if self.client._username:
         
            self.client.set_auth_credentials(self.client._username, self.client._password)

        await self.__set_connetion_config()

        version = self.config.version or MQTTv50

        await self.client.connect(self.client._host,self.client._port,self.client._ssl,self.client._keepalive,version)


    async def __set_connetion_config(self) -> None:
        '''
            By default, connected MQTT client will always try to reconnect in case of lost connections. 
            Number of reconnect attempts is unlimited. If you want to change this behaviour ass reconnect_retries and reconnect_delay with its values. 
            For more info: # https://github.com/wialon/gmqtt#reconnects
        '''
       
        if self.config.reconnect_retries:
            self.client.set_config(reconnect_retries=self.config.reconnect_retries)
           
        if self.config.reconnect_delay:
            self.client.set_config(reconnect_delay=self.config.reconnect_delay)

    def on_message(self):
        """
        Decarator method used to subscirbe messages from all topics.
        """
        
        def message_handler(handler: Callable) -> Callable:
            self.client.on_message = handler
            
            return handler

        return message_handler


    async def publish(self, message_or_topic, payload=None, qos=0, retain=False, **kwargs):
<<<<<<< HEAD
        loop = asyncio.get_event_loop()
        func = partial(self.client.publish, message_or_topic, payload=None, qos=0, retain=False, **kwargs)
        return await loop.run_in_executor(self.executor, func)
=======
        '''
            publish method
        
            param :: message_or_topic : 
            type  :: message_or_topic: 
        
            param :: payload : 
            type  :: payload: 

            param :: qos : 
            type  :: qos:  
            
            param :: retain : 
            type  :: retain:  
        '''

        func = partial(self.client.publish, message_or_topic, payload, qos, retain, **kwargs)
        return await self.loop.run_in_executor(self.executor, func)

>>>>>>> 85576e45

    async def unsubscribe(self, topic: str, **kwargs):

        '''
            unsubscribe method

<<<<<<< HEAD
    def unsubscribe(self, topic: str, **kwargs):
       return self.client._connection.unsubscribe(topic, **kwargs)
=======
            param :: retain : 
            type  :: retain:  
        '''

        func = partial(self.client.unsubscribe, topic, **kwargs)
        return await self.loop.run_in_executor(self.executor, func)
        
    
>>>>>>> 85576e45
    
    def on_connect(self):
        """
        Decarator method used to handle connection to MQTT.
        """
        def connect_handler(handler: Callable) -> Callable:
            self.client.on_connect = handler
                
            return handler

        return connect_handler
    
    
    def on_subscribe(self):
        """
        Decarator method used to obtain subscibred topics and properties.
        """

        def subscribe_handler(handler: Callable):
            self.client.on_subscribe = handler
            return handler

        return subscribe_handler

     
    def on_disconnect(self):
        """
        Decarator method used wrap disconnet callback.

        """
        
        def disconnect_handler(handler: Callable) -> Callable:
            self.client.on_disconnect = handler

            return handler

        return disconnect_handler<|MERGE_RESOLUTION|>--- conflicted
+++ resolved
@@ -108,11 +108,10 @@
 
 
     async def publish(self, message_or_topic, payload=None, qos=0, retain=False, **kwargs):
-<<<<<<< HEAD
+
         loop = asyncio.get_event_loop()
         func = partial(self.client.publish, message_or_topic, payload=None, qos=0, retain=False, **kwargs)
         return await loop.run_in_executor(self.executor, func)
-=======
         '''
             publish method
         
@@ -132,26 +131,19 @@
         func = partial(self.client.publish, message_or_topic, payload, qos, retain, **kwargs)
         return await self.loop.run_in_executor(self.executor, func)
 
->>>>>>> 85576e45
-
     async def unsubscribe(self, topic: str, **kwargs):
 
         '''
             unsubscribe method
 
-<<<<<<< HEAD
     def unsubscribe(self, topic: str, **kwargs):
        return self.client._connection.unsubscribe(topic, **kwargs)
-=======
             param :: retain : 
             type  :: retain:  
         '''
 
         func = partial(self.client.unsubscribe, topic, **kwargs)
         return await self.loop.run_in_executor(self.executor, func)
-        
-    
->>>>>>> 85576e45
     
     def on_connect(self):
         """
