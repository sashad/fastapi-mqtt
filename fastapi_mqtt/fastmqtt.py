import os
import ssl
import uuid
import asyncio
from ssl import SSLContext
from functools import partial
from concurrent.futures import ThreadPoolExecutor
from typing import Any, Callable, Dict, Optional, Type, Union
from gmqtt import Message
from gmqtt import Client as MQTTClient
from gmqtt.mqtt.constants import MQTTv311,MQTTv50
from .config import MQQTConfig
try:
    from uvicorn.config import logger 
    log_info = logger
except:
    import logging
    log_info = logging.getLogger()

class FastMQTT:
    '''
        FastMQTT client object to establish connection parametrs beforeconnect and manipulate MQTT service. 
        
        The class object holds session information necesseary to connect MQTT broker.
        ```
        param :: config : "Config parameters for gmqtt.Client"
        type  :: config: MQQTConfig
        ```
        ```
        param :: client_id : client_id  "should be unique identfiyer for connection to MQQT broker"
        type  :: client_id: Any
        ```
        ```
        param :: clean_session :    "The clean session flag tells the broker whether the client wants to establish \
                                    a persistent session or not. In a persistent session clean_session = False, the broker stores all subscriptions for the client and \
                                    all missed messages for the client that subscribed with a Quality of Service (QoS) level 1 or 2. \
                                    If the session is not persistent (clean_session = True),the broker does not store anything for the client and \
                                    purges all information from any previous persistent session.The client_id that the client provides when it establishes connection to the broker identifies the session."
        type  :: clean_session: bool
        ```
        ```
        param :: optimistic_acknowledgement :  #TODO more info needed
        type  :: optimistic_acknowledgement: bool
        ```
    '''
    def __init__(
        self,
        config: MQQTConfig,  
        *, 
        client_id:  Optional[Type[str]] = None,
        clean_session: bool = True, 
        optimistic_acknowledgement: bool = True,
        **kwargs: Any
    ) -> None:

<<<<<<< HEAD
        '''
        FastMQTT client object to establish connection parametrs before connect and manipulate MQTT service.
=======
>>>>>>> a712edfb
        

        if not client_id: client_id = uuid.uuid4().hex

        self.client: MQTTClient = MQTTClient(client_id)
        self.config: Dict[Any,Any] = config

        self.client._clean_session = clean_session
        self.client._username: Optional[str] = config.username or None
        self.client._password: Optional[str] = config.password or None
        self.client._host: str =  config.host
        self.client._port: int =  config.port
        self.client._keepalive: int = config.keepalive
        self.client._ssl: Union[bool,SSLContext]  =  config.ssl
        self.client.optimistic_acknowledgement: bool = optimistic_acknowledgement
        self.client._connect_properties: Any = kwargs
        self.executor = ThreadPoolExecutor()
        self.loop = asyncio.get_event_loop()
        
        log_info = logger

        if self.config.will_message_topic and self.config.will_message_payload and self.config.will_delay_interval:
            self.client._will_message = Message(
                self.config.will_message_topic, 
                self.config.will_message_payload,
                self.config.will_delay_interval
            )
            log_info.debug(f"topic -> {self.config.will_message_topic} \n payload -> {self.config.will_message_payload} \n will_delay_interval -> {self.config.will_delay_interval}")
            log_info.info("WILL MESSAGE INITIALIZED")


    async def connection(self) -> None:
        
        if self.client._username:
            self.client.set_auth_credentials(self.client._username, self.client._password)
            log_info.info("user is authenticated")

        await self.__set_connetion_config()

        version = self.config.version or MQTTv50
        log_info.warning(f"Used broker version is {version}")

        await self.client.connect(self.client._host,self.client._port,self.client._ssl,self.client._keepalive,version)
        log_info.info("connected to broker..")

    async def __set_connetion_config(self) -> None:
        '''
            By default, connected MQTT client will always try to reconnect in case of lost connections. 
            Number of reconnect attempts is unlimited. If you want to change this behaviour ass reconnect_retries and reconnect_delay with its values. 
            For more info: # https://github.com/wialon/gmqtt#reconnects
        '''
       
        if self.config.reconnect_retries:
            self.client.set_config(reconnect_retries=self.config.reconnect_retries)
           
        if self.config.reconnect_delay:
            self.client.set_config(reconnect_delay=self.config.reconnect_delay)

    def on_message(self):
        """
        Decarator method used to subscirbe messages from all topics.
        """
        
        def message_handler(handler: Callable) -> Callable:
            log_info.info("on_message handler accepted")
            self.client.on_message = handler
            
            return handler

        return message_handler


    async def publish(self, message_or_topic: str, payload: Any = None, qos: int = 0, retain: bool = False, **kwargs):
        '''
            publish method
        
            param :: message_or_topic : topic name
            type  :: message_or_topic:  str
        
            param :: payload : message payload
            type  :: payload: Any

            param :: qos : Quality of Assuarance
            type  :: qos:  
            
            param :: retain : 
            type  :: retain:  
        '''

        func = partial(self.client.publish, message_or_topic, payload=payload, qos=qos, retain=retain, **kwargs)
<<<<<<< HEAD
        return await self.loop.run_in_executor(self.executor, func)
=======
        log_info.info("publish")
        return await loop.run_in_executor(self.executor, func)
>>>>>>> a712edfb

    async def unsubscribe(self, topic: str, **kwargs):

        '''
            unsubscribe method

            param :: topic : topic name
            type  :: str:  
        '''

        func = partial(self.client.unsubscribe, topic, **kwargs)
        log_info.info("unsubscribe")
        return await self.loop.run_in_executor(self.executor, func)
    
    def on_connect(self):
        """
        Decarator method used to handle connection to MQTT.
        """
        def connect_handler(handler: Callable) -> Callable:
            log_info.info("handler accepted")
            self.client.on_connect = handler
                
            return handler

        return connect_handler
    
    
    def on_subscribe(self):
        """
        Decarator method used to obtain subscibred topics and properties.
        """

        def subscribe_handler(handler: Callable):
            log_info.info("on_subscribe handler accepted")
            self.client.on_subscribe = handler
            return handler

        return subscribe_handler

     
    def on_disconnect(self):
        """
        Decarator method used wrap disconnet callback.

        """
        
        def disconnect_handler(handler: Callable) -> Callable:
            log_info.info("on_disconnect handler accepted")
            self.client.on_disconnect = handler

            return handler

        return disconnect_handler<|MERGE_RESOLUTION|>--- conflicted
+++ resolved
@@ -53,11 +53,6 @@
         **kwargs: Any
     ) -> None:
 
-<<<<<<< HEAD
-        '''
-        FastMQTT client object to establish connection parametrs before connect and manipulate MQTT service.
-=======
->>>>>>> a712edfb
         
 
         if not client_id: client_id = uuid.uuid4().hex
@@ -148,12 +143,8 @@
         '''
 
         func = partial(self.client.publish, message_or_topic, payload=payload, qos=qos, retain=retain, **kwargs)
-<<<<<<< HEAD
-        return await self.loop.run_in_executor(self.executor, func)
-=======
         log_info.info("publish")
         return await loop.run_in_executor(self.executor, func)
->>>>>>> a712edfb
 
     async def unsubscribe(self, topic: str, **kwargs):
 
